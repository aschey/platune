--- conflicted
+++ resolved
@@ -39,15 +39,9 @@
     "macros",
     "runtime-tokio",
 ] }
-<<<<<<< HEAD
 # daemon-slayer = { git = "https://github.com/aschey/daemon-slayer", rev = "a726cfe4ce2c77bbb5924e297f604558028bbfda", features = [
 #     "native-notification",
 # ] }
-=======
-daemon-slayer = { git = "https://github.com/aschey/daemon-slayer", rev = "29aaf2a67a139a32cfc80b6da790d2eb1e20356d", features = [
-    "native-notification",
-] }
->>>>>>> ccd123a5
 strum = { version = "0.25", features = ["derive"] }
 tap = "1"
 thiserror = "1"
