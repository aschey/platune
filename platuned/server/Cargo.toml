--- conflicted
+++ resolved
@@ -8,42 +8,25 @@
 
 [dependencies]
 color-eyre = "0.6.2"
-<<<<<<< HEAD
 console-subscriber = {version = "0.1.8", features = ["parking_lot"], optional = true}
-daemon-slayer = {git = "https://github.com/aschey/daemon-slayer", rev = "fd2afb9776a5f5402bcae07aedfca0d714dd4694", features = ["all-async"]}
-=======
-console-subscriber = {version = "0.1.6", features = ["parking_lot"], optional = true}
-daemon-slayer = {git = "https://github.com/aschey/daemon-slayer", rev = "fe5fbaabeb4e56d580080498cfb0447fc7b3d0f1", features = ["all-async"]}
->>>>>>> 3b3e97b4
-#daemon-slayer = {path = "../../../daemon-slayer", features = ["all-async"]}
-directories = "4.0.1"
+daemon-slayer = {git = "https://github.com/aschey/daemon-slayer", rev = "c74b587eaa159c75c615e5f70d724cff9eaca881", features = ["all-async"]}
 dotenv = "0.15.0"
 futures = "0.3.24"
 libplatune-management = {path = "../../libplatune/management"}
 libplatune-player = {path = "../../libplatune/player"}
 prost = "0.11.0"
 prost-types = "0.11.1"
-time = "0.3.14"
 tokio = {version = "1.21.1", features = ["rt-multi-thread", "macros"]}
 tokio-stream = {version = "0.1.9", features = ["net"]}
 tonic = "0.8.1"
 tonic-reflection = "0.5.0"
 tracing = "0.1.36"
-tracing-appender = "0.2.2"
-tracing-error = "0.2.0"
-tracing-subscriber = {version = "0.3.15", features = ["local-time", "env-filter"]}
 
 [features]
 console = ["console-subscriber", "tokio/tracing"]
 
-[target.'cfg(windows)'.dependencies]
-ctrlc = "3.2.3"
-windows-service = "0.5.0"
-
 [target.'cfg(unix)'.dependencies]
 async-stream = "0.3.3"
-signal-hook = "0.3.14"
-signal-hook-tokio = {version = "0.3.1", features = ["futures-v0_3"]}
 
 [build-dependencies]
 tonic-build = {version = "0.8.0", features = ["prost"]}